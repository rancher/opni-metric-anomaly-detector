# Standard Library
import asyncio
import logging
import os
import time
import uuid
from datetime import datetime

# Third Party
import uvicorn
from elasticsearch import AsyncElasticsearch
from elasticsearch.exceptions import ConnectionTimeout
from elasticsearch.helpers import BulkIndexError, async_streaming_bulk
from metric_anomaly_detector import MetricAnomalyDetector
from metrics_config import config
from prometheus_api_client import PrometheusConnect
from fastapi import FastAPI, Response
from prometheus_client import Gauge, generate_latest, REGISTRY

app = FastAPI()

PROMETHEUS_ENDPOINT = os.getenv("PROMETHEUS_ENDPOINT", "http://localhost:9090")

LOGGING_LEVEL = os.getenv("LOGGING_LEVEL", "DEBUG")
logging.basicConfig(level=logging.INFO, format="%(asctime)s - %(name)s - %(message)s")
logger = logging.getLogger(__file__)
logger.setLevel(LOGGING_LEVEL)

prom = PrometheusConnect(url=PROMETHEUS_ENDPOINT, disable_ssl=True)
LOOP_TIME_SECOND = 60.0  # unit: second, type: float
ROLLING_TRAINING_SIZE = 1440

ES_ENDPOINT = os.getenv("ES_ENDPOINT", "https://localhost:9200")
ES_USERNAME = os.getenv("ES_USERNAME", "admin")
ES_PASSWORD = os.getenv("ES_PASSWORD", "admin")

ES_INDEX = "mymetrics"

ES_RESERVED_KEYWORDS = {
    "_id",
    "_index",
    "_if_seq_no",
    "_if_primary_term",
    "_parent",
    "_percolate",
    "_retry_on_conflict",
    "_routing",
    "_timestamp",
    "_type",
    "_version",
    "_version_type",
}

es = AsyncElasticsearch(
    [ES_ENDPOINT],
    port=9200,
    http_auth=(ES_USERNAME, ES_PASSWORD),
    http_compress=True,
    verify_certs=False,
    use_ssl=True,
    timeout=10,
    max_retries=5,
    retry_on_timeout=True,
)

<<<<<<< HEAD
=======
metrics_list = [
    "cpu_usage",
    "memory_usage",
    "disk_usage",
]  ## TODO: default metrics and their queries should be configured in a file.

GAUGE_DICT = dict()
MAD_DICT = dict()
PROMETHEUS_CUSTOM_QUERIES = {
    'cpu_usage': '100 * (1- (avg(irate(node_cpu_seconds_total{mode="idle"}[5m]))))',
    'memory_usage': '100 * (1 - sum(node_memory_MemAvailable_bytes) / sum(node_memory_MemTotal_bytes))',
    'disk_usage': '(sum(node_filesystem_size_bytes{device!~"rootfs|HarddiskVolume.+"})- sum(node_filesystem_free_bytes{device!~"rootfs|HarddiskVolume.+"})) / sum(node_filesystem_size_bytes{device!~"rootfs|HarddiskVolume.+"}) * 100 ',
}
COLUMNS_LIST = [
    'is_anomaly',
    'alert_score',
    'alert_len',
    'alert_id'
    'is_alert',
    'y',
    'yhat',
    'yhat_lower',
    'yhat_upper',
]

@app.on_event("startup")
async def startup_event():
    logger.info("loading history on webserver startup")
    for metric_name in PROMETHEUS_CUSTOM_QUERIES.keys():
        MAD_DICT[metric_name] = MetricAnomalyDetector(metric_name)
        GAUGE_DICT[metric_name] = Gauge(metric_name, metric_name, ['value_type'])
        await load_history_data(metric_name, MAD_DICT[metric_name])

@app.get("/")
@app.get("/metrics")
async def get_metrics():
    metrics_payloads = []
    for metric_name, query in PROMETHEUS_CUSTOM_QUERIES.items():
        current_data = prom.custom_query(query=query)
        prediction = MAD_DICT[metric_name].run(current_data)
        if prediction:
            metrics_payloads.append(prediction)
            for column in COLUMNS_LIST:
                if prediction[column] is not None:
                    GAUGE_DICT[metric_name].labels(value_type=column).set(prediction[column])
                else:
                    logging.info(f"no data for {column} in {metric_name} prediction")
        else:
            logging.warning(f"no prediction data for {metric_name}")
     # send data to ES
    try:
        async for ok, result in async_streaming_bulk(
            es, doc_generator(metrics_payloads)
        ):
            action, result = result.popitem()
            if not ok:
                logging.error("failed to {} document {}".format())
    except (BulkIndexError, ConnectionTimeout) as exception:
        logging.error("Failed to index data")
        logging.error(exception)
    return Response(content=generate_latest(REGISTRY).decode('utf-8'), media_type='text; charset=utf-8')

>>>>>>> bf9f284b

async def doc_generator(metrics_payloads):
    for mp in metrics_payloads:
        yield {
            "_index": ES_INDEX,
            "_id": uuid.uuid4(),
            "_source": {
                k: mp[k]
                for k in mp
                if not (isinstance(mp[k], str) and not mp[k])
                and k not in ES_RESERVED_KEYWORDS
            },
        }


async def load_history_data(metric_name, mad: MetricAnomalyDetector):
    query = {
        "query": {"match": {"metric_name": metric_name}},
        "sort": [{"timestamp": {"order": "desc"}}],
    }
    try:
        history_data = await es.search(
            index=ES_INDEX, body=query, size=ROLLING_TRAINING_SIZE
        )
        mad.load(reversed(history_data["hits"]["hits"]))
        logger.debug(f"history data loaded : {metric_name}")
    except Exception as e:
        logger.warning("fail to load history metrics data!")

<<<<<<< HEAD

async def update_metrics(inference_queue):
    mad_dict = {}
    for metric_name in config:  # init models
        mad = MetricAnomalyDetector(metric_name, config[metric_name])
        await load_history_data(metric_name, mad)
        mad_dict[metric_name] = mad
    while True:
        new_data = await inference_queue.get()
        starttime = time.time()
        metrics_payloads = []
        for metric_name in config:
            if len(new_data[metric_name]) == 0:
                continue
            json_payload = mad_dict[metric_name].run(new_data[metric_name])  # run MAD
            if json_payload:
                metrics_payloads.append(json_payload)

        # send data to ES
        try:
            async for ok, result in async_streaming_bulk(
                es, doc_generator(metrics_payloads)
            ):
                action, result = result.popitem()
                if not ok:
                    logger.error("failed to {} document {}".format())
        except (BulkIndexError, ConnectionTimeout) as exception:
            logger.error("Failed to index data")
            logger.error(exception)


def convert_time(ts):
    return datetime.fromtimestamp(float(ts)).strftime("%Y-%m-%d %H:%M:%S")


async def scrape_prometheus_metrics(inference_queue):
    starttime = time.time()
    wait_time = (
        int(starttime) // LOOP_TIME_SECOND * LOOP_TIME_SECOND
        + LOOP_TIME_SECOND
        - starttime
    )
    await asyncio.sleep(wait_time)  # wait to the start of next minute
    starttime = time.time()
    logger.debug(f"wait time : {wait_time}, current time : {convert_time(starttime)}")

    while True:
        thistime = time.time()
        # metrics to collect.

        inference_queue_payload = {}
        for mname in config:
            mquery = config[mname]["metric_prometheus_query"]
            logger.info(f"querying metrics: {mname}")
            inference_queue_payload[mname] = prom.custom_query(query=mquery)

        await inference_queue.put(inference_queue_payload)
        await asyncio.sleep(  # to make sure it scrapes every LOOP_TIME seconds.
            LOOP_TIME_SECOND - ((time.time() - starttime) % LOOP_TIME_SECOND)
        )


=======
def convert_time(ts):
    return datetime.fromtimestamp(float(ts)).strftime("%Y-%m-%d %H:%M:%S")

>>>>>>> bf9f284b
if __name__ == "__main__":
    uvicorn.run(app, port=8000, host='0.0.0.0')<|MERGE_RESOLUTION|>--- conflicted
+++ resolved
@@ -1,8 +1,6 @@
 # Standard Library
-import asyncio
 import logging
 import os
-import time
 import uuid
 from datetime import datetime
 
@@ -11,11 +9,10 @@
 from elasticsearch import AsyncElasticsearch
 from elasticsearch.exceptions import ConnectionTimeout
 from elasticsearch.helpers import BulkIndexError, async_streaming_bulk
+from fastapi import FastAPI, Response
 from metric_anomaly_detector import MetricAnomalyDetector
-from metrics_config import config
 from prometheus_api_client import PrometheusConnect
-from fastapi import FastAPI, Response
-from prometheus_client import Gauge, generate_latest, REGISTRY
+from prometheus_client import REGISTRY, Gauge, generate_latest
 
 app = FastAPI()
 
@@ -63,8 +60,6 @@
     retry_on_timeout=True,
 )
 
-<<<<<<< HEAD
-=======
 metrics_list = [
     "cpu_usage",
     "memory_usage",
@@ -74,29 +69,32 @@
 GAUGE_DICT = dict()
 MAD_DICT = dict()
 PROMETHEUS_CUSTOM_QUERIES = {
-    'cpu_usage': '100 * (1- (avg(irate(node_cpu_seconds_total{mode="idle"}[5m]))))',
-    'memory_usage': '100 * (1 - sum(node_memory_MemAvailable_bytes) / sum(node_memory_MemTotal_bytes))',
-    'disk_usage': '(sum(node_filesystem_size_bytes{device!~"rootfs|HarddiskVolume.+"})- sum(node_filesystem_free_bytes{device!~"rootfs|HarddiskVolume.+"})) / sum(node_filesystem_size_bytes{device!~"rootfs|HarddiskVolume.+"}) * 100 ',
+    "cpu_usage": '100 * (1- (avg(irate(node_cpu_seconds_total{mode="idle"}[5m]))))',
+    "memory_usage": "100 * (1 - sum(node_memory_MemAvailable_bytes) / sum(node_memory_MemTotal_bytes))",
+    "disk_usage": '(sum(node_filesystem_size_bytes{device!~"rootfs|HarddiskVolume.+"})- sum(node_filesystem_free_bytes{device!~"rootfs|HarddiskVolume.+"})) / sum(node_filesystem_size_bytes{device!~"rootfs|HarddiskVolume.+"}) * 100 ',
 }
 COLUMNS_LIST = [
-    'is_anomaly',
-    'alert_score',
-    'alert_len',
-    'alert_id'
-    'is_alert',
-    'y',
-    'yhat',
-    'yhat_lower',
-    'yhat_upper',
+    "is_anomaly",
+    "alert_score",
+    "alert_len",
+    "alert_id" "is_alert",
+    "y",
+    "yhat",
+    "yhat_lower",
+    "yhat_upper",
 ]
+
 
 @app.on_event("startup")
 async def startup_event():
     logger.info("loading history on webserver startup")
     for metric_name in PROMETHEUS_CUSTOM_QUERIES.keys():
-        MAD_DICT[metric_name] = MetricAnomalyDetector(metric_name)
-        GAUGE_DICT[metric_name] = Gauge(metric_name, metric_name, ['value_type'])
+        MAD_DICT[metric_name] = MetricAnomalyDetector(
+            metric_name, PROMETHEUS_CUSTOM_QUERIES[metric_name]
+        )
+        GAUGE_DICT[metric_name] = Gauge(metric_name, metric_name, ["value_type"])
         await load_history_data(metric_name, MAD_DICT[metric_name])
+
 
 @app.get("/")
 @app.get("/metrics")
@@ -109,12 +107,14 @@
             metrics_payloads.append(prediction)
             for column in COLUMNS_LIST:
                 if prediction[column] is not None:
-                    GAUGE_DICT[metric_name].labels(value_type=column).set(prediction[column])
+                    GAUGE_DICT[metric_name].labels(value_type=column).set(
+                        prediction[column]
+                    )
                 else:
                     logging.info(f"no data for {column} in {metric_name} prediction")
         else:
             logging.warning(f"no prediction data for {metric_name}")
-     # send data to ES
+    # send data to ES
     try:
         async for ok, result in async_streaming_bulk(
             es, doc_generator(metrics_payloads)
@@ -125,9 +125,11 @@
     except (BulkIndexError, ConnectionTimeout) as exception:
         logging.error("Failed to index data")
         logging.error(exception)
-    return Response(content=generate_latest(REGISTRY).decode('utf-8'), media_type='text; charset=utf-8')
+    return Response(
+        content=generate_latest(REGISTRY).decode("utf-8"),
+        media_type="text; charset=utf-8",
+    )
 
->>>>>>> bf9f284b
 
 async def doc_generator(metrics_payloads):
     for mp in metrics_payloads:
@@ -157,73 +159,10 @@
     except Exception as e:
         logger.warning("fail to load history metrics data!")
 
-<<<<<<< HEAD
-
-async def update_metrics(inference_queue):
-    mad_dict = {}
-    for metric_name in config:  # init models
-        mad = MetricAnomalyDetector(metric_name, config[metric_name])
-        await load_history_data(metric_name, mad)
-        mad_dict[metric_name] = mad
-    while True:
-        new_data = await inference_queue.get()
-        starttime = time.time()
-        metrics_payloads = []
-        for metric_name in config:
-            if len(new_data[metric_name]) == 0:
-                continue
-            json_payload = mad_dict[metric_name].run(new_data[metric_name])  # run MAD
-            if json_payload:
-                metrics_payloads.append(json_payload)
-
-        # send data to ES
-        try:
-            async for ok, result in async_streaming_bulk(
-                es, doc_generator(metrics_payloads)
-            ):
-                action, result = result.popitem()
-                if not ok:
-                    logger.error("failed to {} document {}".format())
-        except (BulkIndexError, ConnectionTimeout) as exception:
-            logger.error("Failed to index data")
-            logger.error(exception)
-
 
 def convert_time(ts):
     return datetime.fromtimestamp(float(ts)).strftime("%Y-%m-%d %H:%M:%S")
 
 
-async def scrape_prometheus_metrics(inference_queue):
-    starttime = time.time()
-    wait_time = (
-        int(starttime) // LOOP_TIME_SECOND * LOOP_TIME_SECOND
-        + LOOP_TIME_SECOND
-        - starttime
-    )
-    await asyncio.sleep(wait_time)  # wait to the start of next minute
-    starttime = time.time()
-    logger.debug(f"wait time : {wait_time}, current time : {convert_time(starttime)}")
-
-    while True:
-        thistime = time.time()
-        # metrics to collect.
-
-        inference_queue_payload = {}
-        for mname in config:
-            mquery = config[mname]["metric_prometheus_query"]
-            logger.info(f"querying metrics: {mname}")
-            inference_queue_payload[mname] = prom.custom_query(query=mquery)
-
-        await inference_queue.put(inference_queue_payload)
-        await asyncio.sleep(  # to make sure it scrapes every LOOP_TIME seconds.
-            LOOP_TIME_SECOND - ((time.time() - starttime) % LOOP_TIME_SECOND)
-        )
-
-
-=======
-def convert_time(ts):
-    return datetime.fromtimestamp(float(ts)).strftime("%Y-%m-%d %H:%M:%S")
-
->>>>>>> bf9f284b
 if __name__ == "__main__":
-    uvicorn.run(app, port=8000, host='0.0.0.0')+    uvicorn.run(app, port=8000, host="0.0.0.0")